--- conflicted
+++ resolved
@@ -237,6 +237,7 @@
      */
     uint256 maximumFulfilled;
     OrderStatusEnum[] preExecOrderStatuses;
+    uint256 value;
 }
 
 struct FuzzTestContext {
@@ -250,23 +251,8 @@
      */
     ConduitControllerInterface conduitController;
     /**
-<<<<<<< HEAD
-     * @dev A caller address. If this is nonzero, the FuzzEngine will prank this
-     *      address before calling exec.
-     */
-    address caller;
-    uint256 value;
-    /**
-     * @dev A recipient address to be passed into fulfillAdvancedOrder,
-     *      fulfillAvailableAdvancedOrders, or matchAdvancedOrders. Speciying a
-     *      recipient on the fulfill functions will set that address as the
-     *      recipient for all received items.  Specifying a recipient on the
-     *      match function will set that address as the recipient for all
-     *      unspent offer item amounts.
-=======
      * @dev A TestHelpers interface. These helper functions are used to generate
      *      accounts and fulfillments.
->>>>>>> a69def8e
      */
     TestHelpers testHelpers;
     /**
@@ -341,11 +327,6 @@
                 _action: bytes4(0),
                 seaport: SeaportInterface(address(0)),
                 conduitController: ConduitControllerInterface(address(0)),
-<<<<<<< HEAD
-                caller: address(0),
-                value: 0,
-=======
->>>>>>> a69def8e
                 fuzzParams: FuzzParams({
                     seed: 0,
                     totalOrders: 0,
@@ -391,7 +372,8 @@
                     hasRemainders: false,
                     offerFulfillments: componentsArray,
                     considerationFulfillments: componentsArray,
-                    maximumFulfilled: 0
+                    maximumFulfilled: 0,
+                    value: 0
                 }),
                 actualEvents: actualEvents,
                 testHelpers: TestHelpers(address(this)),
