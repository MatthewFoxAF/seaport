--- conflicted
+++ resolved
@@ -326,18 +326,10 @@
                     "check_orderStatusFullyFilled: totalSize != 1"
                 );
             } else if (context.expectedAvailableOrders[i]) {
-<<<<<<< HEAD
                 assertEq(totalFilled, order.numerator, "FuzzChecks: totalFilled != numerator");
                 assertEq(totalSize, order.denominator, "FuzzChecks: totalSize != denominator");
                 assertTrue(totalSize != 0, "FuzzChecks: totalSize != 0");
                 assertTrue(totalFilled != 0, "FuzzChecks: totalFilled != 0");
-=======
-                assertEq(totalFilled, totalSize);
-                assertTrue(
-                    totalFilled != 0,
-                    "check_orderStatusFullyFilled: totalFilled == 0"
-                );
->>>>>>> cdb3df27
             } else {
                 assertTrue(
                     totalFilled == 0,
