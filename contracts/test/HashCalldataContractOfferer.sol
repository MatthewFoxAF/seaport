//SPDX-License-Identifier: MIT
pragma solidity ^0.8.13;

import {
    ERC20Interface,
    ERC721Interface,
    ERC1155Interface
} from "../interfaces/AbridgedTokenInterfaces.sol";

import { ItemType } from "../lib/ConsiderationEnums.sol";

import {
    ReceivedItem,
    Schema,
    SpentItem,
    ZoneParameters
} from "../lib/ConsiderationStructs.sol";

import { ItemType } from "../lib/ConsiderationEnums.sol";

import {
    ConsiderationInterface
} from "../interfaces/ConsiderationInterface.sol";

import {
    ContractOffererInterface
} from "../interfaces/ContractOffererInterface.sol";

contract HashCalldataContractOfferer is ContractOffererInterface {
    error NativeTokenTransferFailed();

    event GenerateOrderDataHash(bytes32 orderHash, bytes32 dataHash);
    event RatifyOrderDataHash(bytes32 orderHash, bytes32 dataHash);

    address private _SEAPORT;
    address internal _expectedOfferRecipient;

    mapping(bytes32 => bytes32) public orderHashToGenerateOrderDataHash;
    mapping(bytes32 => bytes32) public orderHashToRatifyOrderDataHash;

    receive() external payable {}

    constructor(address seaport) {
        _SEAPORT = seaport;
    }

    /**
     * @dev Generates an order with the specified minimum and maximum spent
     *      items. Validates data hash set in activate.
     */
    function generateOrder(
        address fulfiller,
        SpentItem[] calldata a,
        SpentItem[] calldata b,
        bytes calldata c
    )
        external
        virtual
        override
        returns (SpentItem[] memory offer, ReceivedItem[] memory consideration)
    {
        {
            (bool success, ) = payable(_SEAPORT).call{
                value: _getOfferedNativeTokens(a)
            }("");

            if (!success) {
                revert NativeTokenTransferFailed();
            }

            // Create a variable to store msg.data in memory
            bytes memory data = new bytes(msg.data.length);

            // Copy msg.data to memory
            assembly {
                calldatacopy(add(data, 0x20), 0, calldatasize())
            }

            bytes32 calldataHash = keccak256(data);

            uint256 contractOffererNonce = ConsiderationInterface(_SEAPORT)
                .getContractOffererNonce(address(this));

            bytes32 orderHash = bytes32(
                contractOffererNonce ^ (uint256(uint160(address(this))) << 96)
            );

            // Store the hash of msg.data
            orderHashToGenerateOrderDataHash[orderHash] = calldataHash;

            emit GenerateOrderDataHash(orderHash, calldataHash);
        }

        return previewOrder(msg.sender, fulfiller, a, b, c);
    }

    /**
     * @dev View function to preview an order generated in response to a minimum
     *      set of received items, maximum set of spent items, and context
     *      (supplied as extraData).
     */
    function previewOrder(
        address caller,
        address,
        SpentItem[] calldata a,
        SpentItem[] calldata b,
        bytes calldata
    )
        public
        view
        override
        returns (SpentItem[] memory offer, ReceivedItem[] memory consideration)
    {
        require(
            caller == _SEAPORT,
            "HashCalldataContractOfferer: caller not seaport"
        );
        return (a, _convertSpentToReceived(b));
    }

    /**
     * @dev Ratifies that the parties have received the correct items.
<<<<<<< HEAD
     */
    function ratifyOrder(
        SpentItem[] calldata /* offer */,
        ReceivedItem[] calldata /* consideration */,
=======
     *
     * @custom:param minimumReceived The minimum items that the caller was
     *                               willing to receive.
     * @custom:param maximumSpent    The maximum items that the caller was
     *                               willing tovspend.
     * @custom:param context         The context of the order.
     * @custom:param orderHashes     The order hashes, unused here.
     * @custom:param contractNonce   The contract nonce, unused here.
     *
     * @return ratifyOrderMagicValue The magic value to indicate things are OK.
     */
    function ratifyOrder(
        SpentItem[] calldata /* minimumReceived */,
        ReceivedItem[] calldata /* maximumSpent */,
>>>>>>> 3f5e5f46
        bytes calldata /* context */,
        bytes32[] calldata /* orderHashes */,
        uint256 contractNonce
    ) external override returns (bytes4 /* ratifyOrderMagicValue */) {
        require(
            msg.sender == _SEAPORT,
            "HashCalldataContractOfferer: ratify caller not seaport"
        );

        // Ratify the order.
        {
            // Create a variable to store msg.data in memory
            bytes memory data = new bytes(msg.data.length);

            // Copy msg.data to memory
            assembly {
                calldatacopy(add(data, 0x20), 0, calldatasize())
            }

            bytes32 calldataHash = keccak256(data);

            bytes32 orderHash = bytes32(
                contractNonce ^ (uint256(uint160(address(this))) << 96)
            );

            // Store the hash of msg.data
            orderHashToRatifyOrderDataHash[orderHash] = calldataHash;

            emit RatifyOrderDataHash(orderHash, calldataHash);
        }

        return this.ratifyOrder.selector;
    }

    /**
     * @dev Allows us to set Seaport address following deployment.
     *
     * @param seaportAddress The Seaport address.
     */
    function setSeaportAddress(address seaportAddress) external {
        _SEAPORT = seaportAddress;
    }

    function getSeaportMetadata()
        external
        pure
        override(ContractOffererInterface)
        returns (string memory name, Schema[] memory schemas)
    {
        // Return the metadata.
        name = "TestCalldataHashContractOfferer";
        schemas = new Schema[](1);
        schemas[0].id = 1337;
        schemas[0].metadata = new bytes(0);
    }

    function _convertSpentToReceived(
        SpentItem[] calldata spentItems
    ) internal view returns (ReceivedItem[] memory) {
        ReceivedItem[] memory receivedItems = new ReceivedItem[](
            spentItems.length
        );
        for (uint256 i = 0; i < spentItems.length; ++i) {
            receivedItems[i] = _convertSpentToReceived(spentItems[i]);
        }
        return receivedItems;
    }

    function _convertSpentToReceived(
        SpentItem calldata spentItem
    ) internal view returns (ReceivedItem memory) {
        return
            ReceivedItem({
                itemType: spentItem.itemType,
                token: spentItem.token,
                identifier: spentItem.identifier,
                amount: spentItem.amount,
                recipient: payable(address(this))
            });
    }

    function _getOfferedNativeTokens(
        SpentItem[] calldata offer
    ) internal pure returns (uint256 amount) {
        for (uint256 i = 0; i < offer.length; ++i) {
            SpentItem memory item = offer[i];
            if (item.itemType == ItemType.NATIVE) {
                amount += item.amount;
            }
        }
    }

    /**
     * @dev Enable accepting ERC1155 tokens via safeTransfer.
     */
    function onERC1155Received(
        address,
        address,
        uint256,
        uint256,
        bytes calldata
    ) external pure returns (bytes4) {
        return this.onERC1155Received.selector;
    }

    function setExpectedOfferRecipient(address expectedOfferRecipient) public {
        _expectedOfferRecipient = expectedOfferRecipient;
    }
}<|MERGE_RESOLUTION|>--- conflicted
+++ resolved
@@ -120,12 +120,6 @@
 
     /**
      * @dev Ratifies that the parties have received the correct items.
-<<<<<<< HEAD
-     */
-    function ratifyOrder(
-        SpentItem[] calldata /* offer */,
-        ReceivedItem[] calldata /* consideration */,
-=======
      *
      * @custom:param minimumReceived The minimum items that the caller was
      *                               willing to receive.
@@ -140,7 +134,6 @@
     function ratifyOrder(
         SpentItem[] calldata /* minimumReceived */,
         ReceivedItem[] calldata /* maximumSpent */,
->>>>>>> 3f5e5f46
         bytes calldata /* context */,
         bytes32[] calldata /* orderHashes */,
         uint256 contractNonce
