--- conflicted
+++ resolved
@@ -212,18 +212,21 @@
 
     function addWarning(
         ErrorsAndWarnings memory ew,
-<<<<<<< HEAD
+        ConduitIssue warn
+    ) internal pure returns (ErrorsAndWarnings memory) {
+        return addWarning(ew, warn.parseInt());
+    }
+
+    function addWarning(
+        ErrorsAndWarnings memory ew,
+        StatusIssue warn
+    ) internal pure returns (ErrorsAndWarnings memory) {
+        return addWarning(ew, warn.parseInt());
+    }
+
+    function addWarning(
+        ErrorsAndWarnings memory ew,
         NativeIssue warn
-=======
-        ConduitIssue warn
-    ) internal pure returns (ErrorsAndWarnings memory) {
-        return addWarning(ew, warn.parseInt());
-    }
-
-    function addWarning(
-        ErrorsAndWarnings memory ew,
-        StatusIssue warn
->>>>>>> 8979c425
     ) internal pure returns (ErrorsAndWarnings memory) {
         return addWarning(ew, warn.parseInt());
     }
