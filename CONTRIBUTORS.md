--- conflicted
+++ resolved
@@ -5,9 +5,6 @@
 0age                           | `0age.eth`
 d1ll0n                         | `d1ll0n.eth`
 transmissions11                | `t11s.eth`
-<<<<<<< HEAD
-ori_dabush                     |
-=======
 Kartik                         | `slokh.eth`
 LeFevre                        | `lefevre.eth`
 Joseph Schiarizzi              | `CupOJoseph.eth`
@@ -38,4 +35,4 @@
 Weikang Song                   | `weikangs.eth`
 zer0dot                        | `zer0dot.eth`
 Mudit Gupta                    | `mudit.eth`
->>>>>>> 6b2c3ceb
+ori_dabush                     |